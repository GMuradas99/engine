--- conflicted
+++ resolved
@@ -25,11 +25,8 @@
     f.close()
 
 
-<<<<<<< HEAD
-def loadCheckpoint(path: str, model: nn.Module, optimizer: torch.optim = None, fileName: str="checkpoint.pth.tar"):
-=======
+
 def loadCheckpoint(path: str, model: nn.Module, optimizer: torch.optim = None, fileName: str="checkpoint.pth.tar", console: bool = True):
->>>>>>> b4bbd4ad
     """Loads the saved model.
     * :var:`state` should be a dictionary containing the model state dictionary with the key :str:`state_dict` and the
     optimizer state dictionary with the key :str:`optimizer`.
